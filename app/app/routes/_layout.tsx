import { Link, Outlet } from "@remix-run/react";
import WalletConnect from "../components/WalletConnect";
import { ModalProvider } from "../context/ModalContext";
import { AuthProvider } from "../context/AuthContext";
import { DexProvider } from "../context/DexContext";
import { OrderlyKeyProvider } from "../context/OrderlyKeyContext";
import { AppKitProvider } from "../components/AppKitProvider";
import Navigation from "../components/Navigation";
import MobileNavigation from "../components/MobileNavigation";
import { ToastContainer } from "react-toastify";
import { useState } from "react";
import { useEffect } from "react";
import Footer from "../components/Footer";
<<<<<<< HEAD
import { useInitAmplitude } from "../hooks/useInitAmplitude";
import { ChainsSelect } from "../components/ChainsSelect";
import { DistributorProvider } from "../context/DistributorContext";
=======
import { useGoogleAnalysis } from "../hooks/useGoogleAnalysis";
>>>>>>> fa83a5e6

/**
 * This is a minimal layout route for preview content.
 * It contains no app chrome, headers, footers, or providers.
 * It just renders the child route content directly.
 */
export default function Layout() {
  const [isMobile, setIsMobile] = useState(false);
  const [isMobileNavOpen, setIsMobileNavOpen] = useState(false);

  useGoogleAnalysis();

  useEffect(() => {
    const checkMobile = () => {
      setIsMobile(window.innerWidth < 768);
    };

    checkMobile();
    window.addEventListener("resize", checkMobile);

    return () => {
      window.removeEventListener("resize", checkMobile);
    };
  }, []);

  return (
    <AppKitProvider>
      <AuthProvider>
        <DexProvider>
          <OrderlyKeyProvider>
            <DistributorProvider>
              <ModalProvider>
                <div className="flex flex-col h-full">
                  <header className="fixed top-0 left-0 right-0 z-100 bg-gradient-to-b from-purple-900/80 to-transparent backdrop-blur-[1px]">
                    <div className="flex justify-between items-center py-4 px-4 md:py-6 md:px-8">
                      <div className="flex items-center justify-between w-full mr-8">
                        <Link to="/">
                          <img
                            src="/orderly-one.min.svg"
                            alt="Orderly One"
                            className="h-9 lg:h-10 hidden md:block"
                          />
                          <img
                            src="/orderly-one-small.svg"
                            alt="Orderly One"
                            className="h-9 md:hidden"
                          />
                        </Link>
                        <div className="hidden md:block ml-8">
                          <Navigation />
                        </div>
                      </div>
                      <div className="flex items-center gap-3">
                        <ChainsSelect />
                        <WalletConnect />
                        {isMobile && (
                          <MobileNavigation
                            isOpen={isMobileNavOpen}
                            setIsOpen={setIsMobileNavOpen}
                          />
                        )}
                      </div>
                    </div>
                  </header>

                  <main>
                    <Outlet />
                    <Footer />
                  </main>

                  {/* Mobile Navigation Overlay - Outside header for full-screen coverage */}
                  {isMobile && isMobileNavOpen && (
                    <div
                      className="fixed inset-0 bg-background-dark/80 backdrop-blur-sm z-[120]"
                      style={{
                        clipPath:
                          "polygon(0 0, calc(100% - 256px) 0, calc(100% - 256px) 100%, 0 100%)",
                      }}
                      onClick={() => setIsMobileNavOpen(false)}
                    ></div>
                  )}
                </div>

                <ToastContainer
                  position="top-right"
                  autoClose={5000}
                  hideProgressBar={false}
                  newestOnTop
                  closeOnClick
                  rtl={false}
                  pauseOnFocusLoss
                  draggable
                  pauseOnHover
                  theme="dark"
                />
              </ModalProvider>
            </DistributorProvider>
          </OrderlyKeyProvider>
        </DexProvider>
      </AuthProvider>
    </AppKitProvider>
  );
}<|MERGE_RESOLUTION|>--- conflicted
+++ resolved
@@ -11,13 +11,9 @@
 import { useState } from "react";
 import { useEffect } from "react";
 import Footer from "../components/Footer";
-<<<<<<< HEAD
-import { useInitAmplitude } from "../hooks/useInitAmplitude";
 import { ChainsSelect } from "../components/ChainsSelect";
 import { DistributorProvider } from "../context/DistributorContext";
-=======
 import { useGoogleAnalysis } from "../hooks/useGoogleAnalysis";
->>>>>>> fa83a5e6
 
 /**
  * This is a minimal layout route for preview content.
